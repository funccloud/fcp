module go.funccloud.dev/fcp

go 1.24.3

godebug default=go1.24

require (
	github.com/go-logr/logr v1.4.2
	github.com/onsi/ginkgo/v2 v2.23.4
	github.com/onsi/gomega v1.37.0
	github.com/spf13/cobra v1.9.1
	github.com/spf13/pflag v1.0.6
	go.uber.org/mock v0.5.2
	go.uber.org/zap v1.27.0
<<<<<<< HEAD
	k8s.io/api v0.33.0
	k8s.io/apimachinery v0.33.0
	k8s.io/apiserver v0.33.0
	k8s.io/cli-runtime v0.33.0
	k8s.io/client-go v0.33.0
	k8s.io/component-base v0.33.0
=======
	k8s.io/api v0.33.1
	k8s.io/apimachinery v0.33.1
	k8s.io/cli-runtime v0.33.1
	k8s.io/client-go v0.33.1
	k8s.io/component-base v0.33.1
>>>>>>> 535e37b7
	k8s.io/klog/v2 v2.130.1
	k8s.io/kubectl v0.33.1
	k8s.io/utils v0.0.0-20241210054802-24370beab758
	knative.dev/networking v0.0.0-20250424014624-16635c6d8dcc
	knative.dev/operator v0.45.1
	knative.dev/pkg v0.0.0-20250424013628-d5e74d29daa3
	knative.dev/serving v0.45.0
	sigs.k8s.io/controller-runtime v0.20.4
	sigs.k8s.io/yaml v1.4.0
)

require (
	cel.dev/expr v0.20.0 // indirect
	github.com/Azure/go-ansiterm v0.0.0-20230124172434-306776ec8161 // indirect
	github.com/MakeNowJust/heredoc v1.0.0 // indirect
	github.com/NYTimes/gziphandler v1.1.1 // indirect
	github.com/antlr4-go/antlr/v4 v4.13.0 // indirect
	github.com/beorn7/perks v1.0.1 // indirect
	github.com/blang/semver/v4 v4.0.0 // indirect
	github.com/blendle/zapdriver v1.3.1 // indirect
	github.com/cenkalti/backoff/v4 v4.3.0 // indirect
	github.com/cespare/xxhash/v2 v2.3.0 // indirect
	github.com/chai2010/gettext-go v1.0.2 // indirect
	github.com/coreos/go-oidc v2.3.0+incompatible // indirect
	github.com/coreos/go-semver v0.3.1 // indirect
	github.com/coreos/go-systemd/v22 v22.5.0 // indirect
	github.com/davecgh/go-spew v1.1.2-0.20180830191138-d8f796af33cc // indirect
	github.com/emicklei/go-restful/v3 v3.12.1 // indirect
	github.com/evanphx/json-patch/v5 v5.9.11 // indirect
	github.com/exponent-io/jsonpath v0.0.0-20210407135951-1de76d718b3f // indirect
	github.com/fatih/camelcase v1.0.0 // indirect
	github.com/felixge/httpsnoop v1.0.4 // indirect
	github.com/fsnotify/fsnotify v1.7.0 // indirect
	github.com/fxamacker/cbor/v2 v2.7.0 // indirect
	github.com/go-errors/errors v1.4.2 // indirect
	github.com/go-logr/stdr v1.2.2 // indirect
	github.com/go-logr/zapr v1.3.0 // indirect
	github.com/go-openapi/jsonpointer v0.21.0 // indirect
	github.com/go-openapi/jsonreference v0.21.0 // indirect
	github.com/go-openapi/swag v0.23.0 // indirect
	github.com/go-task/slim-sprig/v3 v3.0.0 // indirect
	github.com/gogo/protobuf v1.3.2 // indirect
	github.com/golang/protobuf v1.5.4 // indirect
	github.com/google/btree v1.1.3 // indirect
	github.com/google/cel-go v0.23.2 // indirect
	github.com/google/gnostic-models v0.6.9 // indirect
	github.com/google/go-cmp v0.7.0 // indirect
	github.com/google/go-containerregistry v0.20.3 // indirect
	github.com/google/pprof v0.0.0-20250403155104-27863c87afa6 // indirect
	github.com/google/shlex v0.0.0-20191202100458-e7afc7fbc510 // indirect
	github.com/google/uuid v1.6.0 // indirect
	github.com/gorilla/websocket v1.5.4-0.20250319132907-e064f32e3674 // indirect
	github.com/gregjones/httpcache v0.0.0-20190611155906-901d90724c79 // indirect
	github.com/grpc-ecosystem/go-grpc-prometheus v1.2.0 // indirect
	github.com/grpc-ecosystem/grpc-gateway/v2 v2.26.1 // indirect
	github.com/inconshreveable/mousetrap v1.1.0 // indirect
	github.com/josharian/intern v1.0.0 // indirect
	github.com/json-iterator/go v1.1.12 // indirect
	github.com/kylelemons/godebug v1.1.0 // indirect
	github.com/liggitt/tabwriter v0.0.0-20181228230101-89fcab3d43de // indirect
	github.com/mailru/easyjson v0.9.0 // indirect
	github.com/mitchellh/go-wordwrap v1.0.1 // indirect
	github.com/moby/spdystream v0.5.0 // indirect
	github.com/moby/term v0.5.0 // indirect
	github.com/modern-go/concurrent v0.0.0-20180306012644-bacd9c7ef1dd // indirect
	github.com/modern-go/reflect2 v1.0.2 // indirect
	github.com/monochromegane/go-gitignore v0.0.0-20200626010858-205db1a8cc00 // indirect
	github.com/munnerz/goautoneg v0.0.0-20191010083416-a7dc8b61c822 // indirect
	github.com/mxk/go-flowrate v0.0.0-20140419014527-cca7078d478f // indirect
	github.com/opencontainers/go-digest v1.0.0 // indirect
	github.com/peterbourgon/diskv v2.0.1+incompatible // indirect
	github.com/pkg/errors v0.9.1 // indirect
	github.com/pquerna/cachecontrol v0.1.0 // indirect
	github.com/prometheus/client_golang v1.22.0 // indirect
	github.com/prometheus/client_model v0.6.1 // indirect
	github.com/prometheus/common v0.62.0 // indirect
	github.com/prometheus/procfs v0.15.1 // indirect
	github.com/russross/blackfriday/v2 v2.1.0 // indirect
	github.com/stoewer/go-strcase v1.3.0 // indirect
	github.com/x448/float16 v0.8.4 // indirect
	github.com/xlab/treeprint v1.2.0 // indirect
	go.etcd.io/etcd/api/v3 v3.5.21 // indirect
	go.etcd.io/etcd/client/pkg/v3 v3.5.21 // indirect
	go.etcd.io/etcd/client/v3 v3.5.21 // indirect
	go.opentelemetry.io/auto/sdk v1.1.0 // indirect
	go.opentelemetry.io/contrib/instrumentation/google.golang.org/grpc/otelgrpc v0.58.0 // indirect
	go.opentelemetry.io/contrib/instrumentation/net/http/otelhttp v0.58.0 // indirect
	go.opentelemetry.io/otel v1.34.0 // indirect
	go.opentelemetry.io/otel/exporters/otlp/otlptrace v1.33.0 // indirect
	go.opentelemetry.io/otel/exporters/otlp/otlptrace/otlptracegrpc v1.33.0 // indirect
	go.opentelemetry.io/otel/metric v1.34.0 // indirect
	go.opentelemetry.io/otel/sdk v1.34.0 // indirect
	go.opentelemetry.io/otel/trace v1.34.0 // indirect
	go.opentelemetry.io/proto/otlp v1.4.0 // indirect
	go.uber.org/automaxprocs v1.6.0 // indirect
	go.uber.org/multierr v1.11.0 // indirect
	golang.org/x/crypto v0.37.0 // indirect
	golang.org/x/exp v0.0.0-20250210185358-939b2ce775ac // indirect
	golang.org/x/net v0.39.0 // indirect
	golang.org/x/oauth2 v0.27.0 // indirect
	golang.org/x/sync v0.13.0 // indirect
	golang.org/x/sys v0.32.0 // indirect
	golang.org/x/term v0.31.0 // indirect
	golang.org/x/text v0.24.0 // indirect
	golang.org/x/time v0.10.0 // indirect
	golang.org/x/tools v0.32.0 // indirect
	gomodules.xyz/jsonpatch/v2 v2.5.0 // indirect
	google.golang.org/genproto/googleapis/api v0.0.0-20250218202821-56aae31c358a // indirect
	google.golang.org/genproto/googleapis/rpc v0.0.0-20250218202821-56aae31c358a // indirect
	google.golang.org/grpc v1.72.0 // indirect
	google.golang.org/protobuf v1.36.6 // indirect
	gopkg.in/evanphx/json-patch.v4 v4.12.0 // indirect
	gopkg.in/go-jose/go-jose.v2 v2.6.3 // indirect
	gopkg.in/inf.v0 v0.9.1 // indirect
	gopkg.in/natefinch/lumberjack.v2 v2.2.1 // indirect
	gopkg.in/yaml.v3 v3.0.1 // indirect
	istio.io/api v0.0.0-20231206023236-e7cadb36da57 // indirect
	k8s.io/apiextensions-apiserver v0.33.0 // indirect
<<<<<<< HEAD
	k8s.io/component-helpers v0.33.0 // indirect
	k8s.io/kms v0.33.0 // indirect
=======
	k8s.io/apiserver v0.33.0 // indirect
	k8s.io/component-helpers v0.33.1 // indirect
>>>>>>> 535e37b7
	k8s.io/kube-openapi v0.0.0-20250318190949-c8a335a9a2ff // indirect
	sigs.k8s.io/apiserver-network-proxy/konnectivity-client v0.31.2 // indirect
	sigs.k8s.io/json v0.0.0-20241014173422-cfa47c3a1cc8 // indirect
	sigs.k8s.io/kustomize/api v0.19.0 // indirect
	sigs.k8s.io/kustomize/kyaml v0.19.0 // indirect
	sigs.k8s.io/randfill v1.0.0 // indirect
	sigs.k8s.io/structured-merge-diff/v4 v4.6.0 // indirect
)<|MERGE_RESOLUTION|>--- conflicted
+++ resolved
@@ -12,20 +12,11 @@
 	github.com/spf13/pflag v1.0.6
 	go.uber.org/mock v0.5.2
 	go.uber.org/zap v1.27.0
-<<<<<<< HEAD
-	k8s.io/api v0.33.0
-	k8s.io/apimachinery v0.33.0
-	k8s.io/apiserver v0.33.0
-	k8s.io/cli-runtime v0.33.0
-	k8s.io/client-go v0.33.0
-	k8s.io/component-base v0.33.0
-=======
 	k8s.io/api v0.33.1
 	k8s.io/apimachinery v0.33.1
 	k8s.io/cli-runtime v0.33.1
 	k8s.io/client-go v0.33.1
 	k8s.io/component-base v0.33.1
->>>>>>> 535e37b7
 	k8s.io/klog/v2 v2.130.1
 	k8s.io/kubectl v0.33.1
 	k8s.io/utils v0.0.0-20241210054802-24370beab758
@@ -144,13 +135,6 @@
 	gopkg.in/yaml.v3 v3.0.1 // indirect
 	istio.io/api v0.0.0-20231206023236-e7cadb36da57 // indirect
 	k8s.io/apiextensions-apiserver v0.33.0 // indirect
-<<<<<<< HEAD
-	k8s.io/component-helpers v0.33.0 // indirect
-	k8s.io/kms v0.33.0 // indirect
-=======
-	k8s.io/apiserver v0.33.0 // indirect
-	k8s.io/component-helpers v0.33.1 // indirect
->>>>>>> 535e37b7
 	k8s.io/kube-openapi v0.0.0-20250318190949-c8a335a9a2ff // indirect
 	sigs.k8s.io/apiserver-network-proxy/konnectivity-client v0.31.2 // indirect
 	sigs.k8s.io/json v0.0.0-20241014173422-cfa47c3a1cc8 // indirect
